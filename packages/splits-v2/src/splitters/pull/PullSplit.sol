// SPDX-License-Identifier: GPL-3.0-or-later
pragma solidity ^0.8.23;

import { Cast } from "../../libraries/Cast.sol";
import { SplitV2Lib } from "../../libraries/SplitV2.sol";
import { SplitWalletV2 } from "../SplitWalletV2.sol";

import { IERC20 } from "@openzeppelin/contracts/token/ERC20/IERC20.sol";
import { SafeERC20 } from "@openzeppelin/contracts/token/ERC20/utils/SafeERC20.sol";

/**
 * @title Pull Split Wallet
 * @author Splits
 * @notice The implementation logic for a splitter that distributes using the splits warehouse.
 * @dev `SplitProxy` handles `receive()` itself to avoid the gas cost with `DELEGATECALL`.
 */
contract PullSplit is SplitWalletV2 {
    using SplitV2Lib for SplitV2Lib.Split;
    using SafeERC20 for IERC20;
    using Cast for address;

    /* -------------------------------------------------------------------------- */
    /*                          CONSTRUCTOR & INITIALIZER                         */
    /* -------------------------------------------------------------------------- */

    constructor(address _splitWarehouse) SplitWalletV2(_splitWarehouse, "PullSplit") { }

    /* -------------------------------------------------------------------------- */
    /*                          PUBLIC/EXTERNAL FUNCTIONS                         */
    /* -------------------------------------------------------------------------- */

    /**
     * @notice Distributes the tokens in the split & Warehouse to the recipients through the warehouse.
     * @dev The split must be initialized and the hash of _split must match splitHash.
     * @param _split The split struct containing the split data that gets distributed.
     * @param _token The token to distribute.
     * @param _distributor The distributor of the split.
     */
    function distribute(
        SplitV2Lib.Split calldata _split,
        address _token,
        address _distributor
    )
        external
        override
        pausable
    {
        if (splitHash != _split.getHash()) revert InvalidSplit();

        _distribute(_split, _token, _distributor);
    }

    /**
     * @notice Distributes the tokens in the split & Warehouse to the recipients through the warehouse.
     * @dev The split must be initialized and the hash of _split must match splitHash.
     * @param _split The split struct containing the split data that gets distributed.
     * @param _tokens The tokens to distribute.
     * @param _distributor The distributor of the split.
     */
    function distribute(
        SplitV2Lib.Split calldata _split,
        address[] calldata _tokens,
        address _distributor
    )
        external
        override
        pausable
    {
        if (splitHash != _split.getHash()) revert InvalidSplit();

        uint256 tokensLength = _tokens.length;
        for (uint256 i; i < tokensLength; i++) {
            _distribute(_split, _tokens[i], _distributor);
        }
    }

    /**
     * @notice Distributes a specific amount of tokens in the split & Warehouse to the recipients through the warehouse.
     * @dev The split must be initialized and the hash of _split must match splitHash.
     * @dev Will revert if the amount of tokens to transfer or distribute doesn't exist.
     * @param _split The split struct containing the split data that gets distributed.
     * @param _token The token to distribute.
     * @param _distributeAmount The amount of tokens to distribute.
     * @param _performWarehouseTransfer if true, deposits all but 1 amount of tokens to the warehouse.
     * @param _distributor The distributor of the split.
     */
    function distribute(
        SplitV2Lib.Split calldata _split,
        address _token,
        uint256 _distributeAmount,
        bool _performWarehouseTransfer,
        address _distributor
    )
        external
        override
        pausable
    {
        if (splitHash != _split.getHash()) revert InvalidSplit();

        if (_performWarehouseTransfer) {
            uint256 amount =
                (_token == NATIVE_TOKEN ? address(this).balance : IERC20(_token).balanceOf(address(this))) - 1;
            _depositToWarehouse(_token, amount);
        }

        _distribute({ _split: _split, _token: _token, _amount: _distributeAmount, _distributor: _distributor });
    }

    /**
     * @notice Deposits tokens to the warehouse.
     * @param _token The token to deposit.
     * @param _amount The amount of tokens to deposit
     */
    function depositToWarehouse(address _token, uint256 _amount) external pausable {
        _depositToWarehouse(_token, _amount);
    }

    /* -------------------------------------------------------------------------- */
    /*                              INTERNAL/PRIVATE                              */
    /* -------------------------------------------------------------------------- */

<<<<<<< HEAD
    /// @dev internal distribute logic for a single token
    function _distribute(SplitV2Lib.Split calldata _split, address _token, address _distributor) internal {
        (uint256 splitBalance, uint256 warehouseBalance) = getSplitBalance(_token);

        // @solidity memory-safe-assembly
        // solhint-disable-next-line no-inline-assembly
        assembly {
            // splitBalance -= uint(splitBalance > 0);
            splitBalance := sub(splitBalance, iszero(iszero(splitBalance)))
            // warehouseBalance -= uint(warehouseBalance > 0);
            warehouseBalance := sub(warehouseBalance, iszero(iszero(warehouseBalance)))
=======
    function _depositToWarehouse(address _token, uint256 _amount) internal {
        if (_token == NATIVE_TOKEN) {
            SPLITS_WAREHOUSE.deposit{ value: _amount }({ receiver: address(this), token: _token, amount: _amount });
        } else {
            uint256 allowance = IERC20(_token).allowance(address(this), address(SPLITS_WAREHOUSE));

            if (allowance < _amount) {
                IERC20(_token).forceApprove({ spender: address(SPLITS_WAREHOUSE), value: type(uint256).max });
            }

            SPLITS_WAREHOUSE.deposit({ receiver: address(this), token: _token, amount: _amount });
>>>>>>> b4a60fe7
        }

        if (splitBalance > 0) _depositToWarehouse(_token, splitBalance);

        _distribute({
            _split: _split,
            _token: _token,
            _amount: warehouseBalance + splitBalance,
            _distributor: _distributor
        });
    }

    /// @dev Assumes the amount is already deposited to the warehouse.
    function _distribute(
        SplitV2Lib.Split calldata _split,
        address _token,
        uint256 _amount,
        address _distributor
    )
        internal
    {
        (uint256[] memory amounts, uint256 distributorReward) = _split.getDistributions(_amount);

        SPLITS_WAREHOUSE.batchTransfer({ receivers: _split.recipients, token: _token, amounts: amounts });

        if (distributorReward > 0) {
            SPLITS_WAREHOUSE.transfer({ receiver: _distributor, id: _token.toUint256(), amount: distributorReward });
        }

        emit SplitDistributed({ token: _token, distributor: _distributor, amount: _amount });
    }

    function _depositToWarehouse(address _token, uint256 _amount) internal {
        if (_token == NATIVE_TOKEN) {
            SPLITS_WAREHOUSE.deposit{ value: _amount }({ receiver: address(this), token: _token, amount: _amount });
        } else {
            // solhint-disable-next-line no-empty-blocks
            try SPLITS_WAREHOUSE.deposit({ receiver: address(this), token: _token, amount: _amount }) { }
            catch {
                IERC20(_token).forceApprove({ spender: address(SPLITS_WAREHOUSE), value: type(uint256).max });
                SPLITS_WAREHOUSE.deposit({ receiver: address(this), token: _token, amount: _amount });
            }
        }
    }
}<|MERGE_RESOLUTION|>--- conflicted
+++ resolved
@@ -119,7 +119,6 @@
     /*                              INTERNAL/PRIVATE                              */
     /* -------------------------------------------------------------------------- */
 
-<<<<<<< HEAD
     /// @dev internal distribute logic for a single token
     function _distribute(SplitV2Lib.Split calldata _split, address _token, address _distributor) internal {
         (uint256 splitBalance, uint256 warehouseBalance) = getSplitBalance(_token);
@@ -131,19 +130,6 @@
             splitBalance := sub(splitBalance, iszero(iszero(splitBalance)))
             // warehouseBalance -= uint(warehouseBalance > 0);
             warehouseBalance := sub(warehouseBalance, iszero(iszero(warehouseBalance)))
-=======
-    function _depositToWarehouse(address _token, uint256 _amount) internal {
-        if (_token == NATIVE_TOKEN) {
-            SPLITS_WAREHOUSE.deposit{ value: _amount }({ receiver: address(this), token: _token, amount: _amount });
-        } else {
-            uint256 allowance = IERC20(_token).allowance(address(this), address(SPLITS_WAREHOUSE));
-
-            if (allowance < _amount) {
-                IERC20(_token).forceApprove({ spender: address(SPLITS_WAREHOUSE), value: type(uint256).max });
-            }
-
-            SPLITS_WAREHOUSE.deposit({ receiver: address(this), token: _token, amount: _amount });
->>>>>>> b4a60fe7
         }
 
         if (splitBalance > 0) _depositToWarehouse(_token, splitBalance);
@@ -180,12 +166,13 @@
         if (_token == NATIVE_TOKEN) {
             SPLITS_WAREHOUSE.deposit{ value: _amount }({ receiver: address(this), token: _token, amount: _amount });
         } else {
-            // solhint-disable-next-line no-empty-blocks
-            try SPLITS_WAREHOUSE.deposit({ receiver: address(this), token: _token, amount: _amount }) { }
-            catch {
+            uint256 allowance = IERC20(_token).allowance(address(this), address(SPLITS_WAREHOUSE));
+
+            if (allowance < _amount) {
                 IERC20(_token).forceApprove({ spender: address(SPLITS_WAREHOUSE), value: type(uint256).max });
-                SPLITS_WAREHOUSE.deposit({ receiver: address(this), token: _token, amount: _amount });
             }
+
+            SPLITS_WAREHOUSE.deposit({ receiver: address(this), token: _token, amount: _amount });
         }
     }
 }